use serde::de::DeserializeOwned;
use serde::Serialize;
use std::marker::PhantomData;

use crate::keys::PrimaryKey;
#[cfg(feature = "iterator")]
use crate::keys::{EmptyPrefix, Prefixer};
use crate::path::Path;
#[cfg(feature = "iterator")]
use crate::prefix::{Bound, Prefix};
use cosmwasm_std::{StdError, StdResult, Storage};

#[derive(Debug, Clone)]
pub struct Map<'a, K, T> {
    namespace: &'a [u8],
    // see https://doc.rust-lang.org/std/marker/struct.PhantomData.html#unused-type-parameters for why this is needed
    key_type: PhantomData<K>,
    data_type: PhantomData<T>,
}

impl<'a, K, T> Map<'a, K, T> {
    pub const fn new(namespace: &'a str) -> Self {
        Map {
            namespace: namespace.as_bytes(),
            data_type: PhantomData,
            key_type: PhantomData,
        }
    }
}

impl<'a, K, T> Map<'a, K, T>
where
    T: Serialize + DeserializeOwned,
    K: PrimaryKey<'a>,
{
    pub fn key(&self, k: K) -> Path<T> {
        Path::new(self.namespace, &k.key())
    }

    #[cfg(feature = "iterator")]
    pub fn prefix(&self, p: K::Prefix) -> Prefix<T> {
        Prefix::new(self.namespace, &p.prefix())
    }

    pub fn save(&self, store: &mut dyn Storage, k: K, data: &T) -> StdResult<()> {
        self.key(k).save(store, data)
    }

    pub fn remove(&self, store: &mut dyn Storage, k: K) {
        self.key(k).remove(store)
    }

    /// load will return an error if no data is set at the given key, or on parse error
    pub fn load(&self, store: &dyn Storage, k: K) -> StdResult<T> {
        self.key(k).load(store)
    }

    /// may_load will parse the data stored at the key if present, returns Ok(None) if no data there.
    /// returns an error on issues parsing
    pub fn may_load(&self, store: &dyn Storage, k: K) -> StdResult<Option<T>> {
        self.key(k).may_load(store)
    }

    /// Loads the data, perform the specified action, and store the result
    /// in the database. This is shorthand for some common sequences, which may be useful.
    ///
    /// If the data exists, `action(Some(value))` is called. Otherwise `action(None)` is called.
    pub fn update<A, E>(&self, store: &mut dyn Storage, k: K, action: A) -> Result<T, E>
    where
        A: FnOnce(Option<T>) -> Result<T, E>,
        E: From<StdError>,
    {
        self.key(k).update(store, action)
    }
}

// short-cut for simple keys, rather than .prefix(()).range(...)
#[cfg(feature = "iterator")]
impl<'a, K, T> Map<'a, K, T>
where
    T: Serialize + DeserializeOwned,
    K: PrimaryKey<'a>,
    K::Prefix: EmptyPrefix,
{
    // I would prefer not to copy code from Prefix, but no other way
    // with lifetimes (create Prefix inside function and return ref = no no)
    pub fn range<'c>(
        &self,
        store: &'c dyn Storage,
        min: Option<Bound>,
        max: Option<Bound>,
        order: cosmwasm_std::Order,
    ) -> Box<dyn Iterator<Item = StdResult<cosmwasm_std::KV<T>>> + 'c>
    where
        T: 'c,
    {
        self.prefix(K::Prefix::new()).range(store, min, max, order)
    }
}

#[cfg(test)]
mod test {
    use super::*;
    use serde::{Deserialize, Serialize};
    use std::ops::Deref;

<<<<<<< HEAD
    use crate::{U64Key, U8Key};
=======
    use crate::U8Key;
>>>>>>> b57edb7c
    use cosmwasm_std::testing::MockStorage;
    #[cfg(feature = "iterator")]
    use cosmwasm_std::{Order, StdResult};

    #[derive(Serialize, Deserialize, PartialEq, Debug, Clone)]
    struct Data {
        pub name: String,
        pub age: i32,
    }

    const PEOPLE: Map<&[u8], Data> = Map::new("people");

    const ALLOWANCE: Map<(&[u8], &[u8]), u64> = Map::new("allow");

<<<<<<< HEAD
    const INT_KEYS: Map<(U8Key, U64Key), u64> = Map::new("integers_tuple");
=======
    const TRIPLE: Map<(&[u8], U8Key, &str), u64> = Map::new("triple");
>>>>>>> b57edb7c

    #[test]
    fn create_path() {
        let path = PEOPLE.key(b"john");
        let key = path.deref();
        // this should be prefixed(people) || john
        assert_eq!("people".len() + "john".len() + 2, key.len());
        assert_eq!(b"people".to_vec().as_slice(), &key[2..8]);
        assert_eq!(b"john".to_vec().as_slice(), &key[8..]);

        let path = ALLOWANCE.key((b"john", b"maria"));
        let key = path.deref();
        // this should be prefixed(allow) || prefixed(john) || maria
        assert_eq!(
            "allow".len() + "john".len() + "maria".len() + 2 * 2,
            key.len()
        );
        assert_eq!(b"allow".to_vec().as_slice(), &key[2..7]);
        assert_eq!(b"john".to_vec().as_slice(), &key[9..13]);
        assert_eq!(b"maria".to_vec().as_slice(), &key[13..]);

        let path = TRIPLE.key((b"john", 8u8.into(), "pedro"));
        let key = path.deref();
        // this should be prefixed(allow) || prefixed(john) || maria
        assert_eq!(
            "triple".len() + "john".len() + 1 + "pedro".len() + 2 * 3,
            key.len()
        );
        assert_eq!(b"triple".to_vec().as_slice(), &key[2..8]);
        assert_eq!(b"john".to_vec().as_slice(), &key[10..14]);
        assert_eq!(8u8.to_be_bytes(), &key[16..17]);
        assert_eq!(b"pedro".to_vec().as_slice(), &key[17..]);
    }

    #[test]
    fn save_and_load() {
        let mut store = MockStorage::new();

        // save and load on one key
        let john = PEOPLE.key(b"john");
        let data = Data {
            name: "John".to_string(),
            age: 32,
        };
        assert_eq!(None, john.may_load(&store).unwrap());
        john.save(&mut store, &data).unwrap();
        assert_eq!(data, john.load(&store).unwrap());

        // nothing on another key
        assert_eq!(None, PEOPLE.may_load(&store, b"jack").unwrap());

        // same named path gets the data
        assert_eq!(data, PEOPLE.load(&store, b"john").unwrap());

        // removing leaves us empty
        john.remove(&mut store);
        assert_eq!(None, john.may_load(&store).unwrap());
    }

    #[test]
    fn composite_keys() {
        let mut store = MockStorage::new();

        // save and load on a composite key
        let allow = ALLOWANCE.key((b"owner", b"spender"));
        assert_eq!(None, allow.may_load(&store).unwrap());
        allow.save(&mut store, &1234).unwrap();
        assert_eq!(1234, allow.load(&store).unwrap());

        // not under other key
        let different = ALLOWANCE.may_load(&store, (b"owners", b"pender")).unwrap();
        assert_eq!(None, different);

        // matches under a proper copy
        let same = ALLOWANCE.load(&store, (b"owner", b"spender")).unwrap();
        assert_eq!(1234, same);
    }

    #[test]
<<<<<<< HEAD
    fn composite_integer_keys() {
        let mut store = MockStorage::new();

        // save and load on a composite key
        let test = INT_KEYS.key((U8Key::new(2), U64Key::new(12345)));
        assert_eq!(None, test.may_load(&store).unwrap());
        test.save(&mut store, &1234).unwrap();
        assert_eq!(1234, test.load(&store).unwrap());

        // not under other key
        let different = INT_KEYS.may_load(&store, (2.into(), 12346.into())).unwrap();
        assert_eq!(None, different);

        // matches under a proper copy
        let same = INT_KEYS.load(&store, (2.into(), 12345.into())).unwrap();
=======
    fn triple_keys() {
        let mut store = MockStorage::new();

        // save and load on a triple composite key
        let triple = TRIPLE.key((b"owner", 10u8.into(), "recipient"));
        assert_eq!(None, triple.may_load(&store).unwrap());
        triple.save(&mut store, &1234).unwrap();
        assert_eq!(1234, triple.load(&store).unwrap());

        // not under other key
        let different = TRIPLE
            .may_load(&store, (b"owners", 10u8.into(), "ecipient"))
            .unwrap();
        assert_eq!(None, different);

        // matches under a proper copy
        let same = TRIPLE
            .load(&store, (b"owner", 10u8.into(), "recipient"))
            .unwrap();
>>>>>>> b57edb7c
        assert_eq!(1234, same);
    }

    #[test]
    #[cfg(feature = "iterator")]
    fn range_simple_key() {
        let mut store = MockStorage::new();

        // save and load on two keys
        let data = Data {
            name: "John".to_string(),
            age: 32,
        };
        PEOPLE.save(&mut store, b"john", &data).unwrap();

        let data2 = Data {
            name: "Jim".to_string(),
            age: 44,
        };
        PEOPLE.save(&mut store, b"jim", &data2).unwrap();

        // let's try to iterate!
        let all: StdResult<Vec<_>> = PEOPLE.range(&store, None, None, Order::Ascending).collect();
        let all = all.unwrap();
        assert_eq!(2, all.len());
        assert_eq!(
            all,
            vec![
                (b"jim".to_vec(), data2.clone()),
                (b"john".to_vec(), data.clone())
            ]
        );

        // let's try to iterate over a range
        let all: StdResult<Vec<_>> = PEOPLE
            .range(
                &store,
                Some(Bound::Inclusive(b"j".to_vec())),
                None,
                Order::Ascending,
            )
            .collect();
        let all = all.unwrap();
        assert_eq!(2, all.len());
        assert_eq!(
            all,
            vec![(b"jim".to_vec(), data2), (b"john".to_vec(), data.clone())]
        );

        // let's try to iterate over a more restrictive range
        let all: StdResult<Vec<_>> = PEOPLE
            .range(
                &store,
                Some(Bound::Inclusive(b"jo".to_vec())),
                None,
                Order::Ascending,
            )
            .collect();
        let all = all.unwrap();
        assert_eq!(1, all.len());
        assert_eq!(all, vec![(b"john".to_vec(), data)]);
    }

    #[test]
    #[cfg(feature = "iterator")]
    fn range_composite_key() {
        let mut store = MockStorage::new();

        // save and load on three keys, one under different owner
        ALLOWANCE
            .save(&mut store, (b"owner", b"spender"), &1000)
            .unwrap();
        ALLOWANCE
            .save(&mut store, (b"owner", b"spender2"), &3000)
            .unwrap();
        ALLOWANCE
            .save(&mut store, (b"owner2", b"spender"), &5000)
            .unwrap();

        // let's try to iterate!
        let all: StdResult<Vec<_>> = ALLOWANCE
            .prefix(b"owner")
            .range(&store, None, None, Order::Ascending)
            .collect();
        let all = all.unwrap();
        assert_eq!(2, all.len());
        assert_eq!(
            all,
            vec![(b"spender".to_vec(), 1000), (b"spender2".to_vec(), 3000)]
        );
    }

    #[test]
    #[cfg(feature = "iterator")]
<<<<<<< HEAD
    fn range_int_composite_key() {
        let mut store = MockStorage::new();

        // save and load on three keys, one under different owner
        INT_KEYS
            .save(&mut store, (1.into(), 123456.into()), &1000)
            .unwrap();
        INT_KEYS
            .save(&mut store, (1.into(), 123457.into()), &3000)
            .unwrap();
        INT_KEYS
            .save(&mut store, (2.into(), 123456.into()), &5000)
            .unwrap();

        // let's try to iterate!
        let all: StdResult<Vec<_>> = INT_KEYS
            .prefix(1.into())
=======
    fn range_triple_key() {
        let mut store = MockStorage::new();

        // save and load on three keys, one under different owner
        TRIPLE
            .save(&mut store, (b"owner", 9u8.into(), "recipient"), &1000)
            .unwrap();
        TRIPLE
            .save(&mut store, (b"owner", 9u8.into(), "recipient2"), &3000)
            .unwrap();
        TRIPLE
            .save(&mut store, (b"owner2", 9u8.into(), "recipient"), &5000)
            .unwrap();

        // let's try to iterate!
        let all: StdResult<Vec<_>> = TRIPLE
            .prefix((b"owner", 9u8.into()))
>>>>>>> b57edb7c
            .range(&store, None, None, Order::Ascending)
            .collect();
        let all = all.unwrap();
        assert_eq!(2, all.len());
        assert_eq!(
            all,
            vec![
<<<<<<< HEAD
                (123456u64.to_be_bytes().to_vec(), 1000),
                (123457u64.to_be_bytes().to_vec(), 3000)
=======
                (b"recipient".to_vec(), 1000),
                (b"recipient2".to_vec(), 3000)
>>>>>>> b57edb7c
            ]
        );
    }

    #[test]
    fn basic_update() {
        let mut store = MockStorage::new();

        let add_ten = |a: Option<u64>| -> StdResult<_> { Ok(a.unwrap_or_default() + 10) };

        // save and load on three keys, one under different owner
        let key: (&[u8], &[u8]) = (b"owner", b"spender");
        ALLOWANCE.update(&mut store, key, add_ten).unwrap();
        let twenty = ALLOWANCE.update(&mut store, key, add_ten).unwrap();
        assert_eq!(20, twenty);
        let loaded = ALLOWANCE.load(&store, key).unwrap();
        assert_eq!(20, loaded);
    }

    #[test]
    fn readme_works() -> StdResult<()> {
        let mut store = MockStorage::new();
        let data = Data {
            name: "John".to_string(),
            age: 32,
        };

        // load and save with extra key argument
        let empty = PEOPLE.may_load(&store, b"john")?;
        assert_eq!(None, empty);
        PEOPLE.save(&mut store, b"john", &data)?;
        let loaded = PEOPLE.load(&store, b"john")?;
        assert_eq!(data, loaded);

        // nothing on another key
        let missing = PEOPLE.may_load(&store, b"jack")?;
        assert_eq!(None, missing);

        // update function for new or existing keys
        let birthday = |d: Option<Data>| -> StdResult<Data> {
            match d {
                Some(one) => Ok(Data {
                    name: one.name,
                    age: one.age + 1,
                }),
                None => Ok(Data {
                    name: "Newborn".to_string(),
                    age: 0,
                }),
            }
        };

        let old_john = PEOPLE.update(&mut store, b"john", birthday)?;
        assert_eq!(33, old_john.age);
        assert_eq!("John", old_john.name.as_str());

        let new_jack = PEOPLE.update(&mut store, b"jack", birthday)?;
        assert_eq!(0, new_jack.age);
        assert_eq!("Newborn", new_jack.name.as_str());

        // update also changes the store
        assert_eq!(old_john, PEOPLE.load(&store, b"john")?);
        assert_eq!(new_jack, PEOPLE.load(&store, b"jack")?);

        // removing leaves us empty
        PEOPLE.remove(&mut store, b"john");
        let empty = PEOPLE.may_load(&store, b"john")?;
        assert_eq!(None, empty);

        Ok(())
    }

    #[test]
    fn readme_works_composite_keys() -> StdResult<()> {
        let mut store = MockStorage::new();

        // save and load on a composite key
        let empty = ALLOWANCE.may_load(&store, (b"owner", b"spender"))?;
        assert_eq!(None, empty);
        ALLOWANCE.save(&mut store, (b"owner", b"spender"), &777)?;
        let loaded = ALLOWANCE.load(&store, (b"owner", b"spender"))?;
        assert_eq!(777, loaded);

        // doesn't appear under other key (even if a concat would be the same)
        let different = ALLOWANCE.may_load(&store, (b"owners", b"pender")).unwrap();
        assert_eq!(None, different);

        // simple update
        ALLOWANCE.update(&mut store, (b"owner", b"spender"), |v| -> StdResult<u64> {
            Ok(v.unwrap_or_default() + 222)
        })?;
        let loaded = ALLOWANCE.load(&store, (b"owner", b"spender"))?;
        assert_eq!(999, loaded);

        Ok(())
    }

    #[test]
    fn readme_works_with_path() -> StdResult<()> {
        let mut store = MockStorage::new();
        let data = Data {
            name: "John".to_string(),
            age: 32,
        };

        // create a Path one time to use below
        let john = PEOPLE.key(b"john");

        // Use this just like an Item above
        let empty = john.may_load(&store)?;
        assert_eq!(None, empty);
        john.save(&mut store, &data)?;
        let loaded = john.load(&store)?;
        assert_eq!(data, loaded);
        john.remove(&mut store);
        let empty = john.may_load(&store)?;
        assert_eq!(None, empty);

        // same for composite keys, just use both parts in key()
        let allow = ALLOWANCE.key((b"owner", b"spender"));
        allow.save(&mut store, &1234)?;
        let loaded = allow.load(&store)?;
        assert_eq!(1234, loaded);
        allow.update(&mut store, |x| -> StdResult<u64> {
            Ok(x.unwrap_or_default() * 2)
        })?;
        let loaded = allow.load(&store)?;
        assert_eq!(2468, loaded);

        Ok(())
    }

    #[test]
    #[cfg(feature = "iterator")]
    fn readme_with_range() -> StdResult<()> {
        let mut store = MockStorage::new();

        // save and load on two keys
        let data = Data {
            name: "John".to_string(),
            age: 32,
        };
        PEOPLE.save(&mut store, b"john", &data)?;
        let data2 = Data {
            name: "Jim".to_string(),
            age: 44,
        };
        PEOPLE.save(&mut store, b"jim", &data2)?;

        // iterate over them all
        let all: StdResult<Vec<_>> = PEOPLE.range(&store, None, None, Order::Ascending).collect();
        assert_eq!(
            all?,
            vec![(b"jim".to_vec(), data2), (b"john".to_vec(), data.clone())]
        );

        // or just show what is after jim
        let all: StdResult<Vec<_>> = PEOPLE
            .range(
                &store,
                Some(Bound::Exclusive(b"jim".to_vec())),
                None,
                Order::Ascending,
            )
            .collect();
        assert_eq!(all?, vec![(b"john".to_vec(), data)]);

        // save and load on three keys, one under different owner
        ALLOWANCE.save(&mut store, (b"owner", b"spender"), &1000)?;
        ALLOWANCE.save(&mut store, (b"owner", b"spender2"), &3000)?;
        ALLOWANCE.save(&mut store, (b"owner2", b"spender"), &5000)?;

        // get all under one key
        let all: StdResult<Vec<_>> = ALLOWANCE
            .prefix(b"owner")
            .range(&store, None, None, Order::Ascending)
            .collect();
        assert_eq!(
            all?,
            vec![(b"spender".to_vec(), 1000), (b"spender2".to_vec(), 3000)]
        );

        // Or ranges between two items (even reverse)
        let all: StdResult<Vec<_>> = ALLOWANCE
            .prefix(b"owner")
            .range(
                &store,
                Some(Bound::Exclusive(b"spender1".to_vec())),
                Some(Bound::Inclusive(b"spender2".to_vec())),
                Order::Descending,
            )
            .collect();
        assert_eq!(all?, vec![(b"spender2".to_vec(), 3000)]);

        Ok(())
    }
}<|MERGE_RESOLUTION|>--- conflicted
+++ resolved
@@ -104,11 +104,7 @@
     use serde::{Deserialize, Serialize};
     use std::ops::Deref;
 
-<<<<<<< HEAD
-    use crate::{U64Key, U8Key};
-=======
     use crate::U8Key;
->>>>>>> b57edb7c
     use cosmwasm_std::testing::MockStorage;
     #[cfg(feature = "iterator")]
     use cosmwasm_std::{Order, StdResult};
@@ -123,11 +119,7 @@
 
     const ALLOWANCE: Map<(&[u8], &[u8]), u64> = Map::new("allow");
 
-<<<<<<< HEAD
-    const INT_KEYS: Map<(U8Key, U64Key), u64> = Map::new("integers_tuple");
-=======
     const TRIPLE: Map<(&[u8], U8Key, &str), u64> = Map::new("triple");
->>>>>>> b57edb7c
 
     #[test]
     fn create_path() {
@@ -207,23 +199,6 @@
     }
 
     #[test]
-<<<<<<< HEAD
-    fn composite_integer_keys() {
-        let mut store = MockStorage::new();
-
-        // save and load on a composite key
-        let test = INT_KEYS.key((U8Key::new(2), U64Key::new(12345)));
-        assert_eq!(None, test.may_load(&store).unwrap());
-        test.save(&mut store, &1234).unwrap();
-        assert_eq!(1234, test.load(&store).unwrap());
-
-        // not under other key
-        let different = INT_KEYS.may_load(&store, (2.into(), 12346.into())).unwrap();
-        assert_eq!(None, different);
-
-        // matches under a proper copy
-        let same = INT_KEYS.load(&store, (2.into(), 12345.into())).unwrap();
-=======
     fn triple_keys() {
         let mut store = MockStorage::new();
 
@@ -243,7 +218,6 @@
         let same = TRIPLE
             .load(&store, (b"owner", 10u8.into(), "recipient"))
             .unwrap();
->>>>>>> b57edb7c
         assert_eq!(1234, same);
     }
 
@@ -338,25 +312,6 @@
 
     #[test]
     #[cfg(feature = "iterator")]
-<<<<<<< HEAD
-    fn range_int_composite_key() {
-        let mut store = MockStorage::new();
-
-        // save and load on three keys, one under different owner
-        INT_KEYS
-            .save(&mut store, (1.into(), 123456.into()), &1000)
-            .unwrap();
-        INT_KEYS
-            .save(&mut store, (1.into(), 123457.into()), &3000)
-            .unwrap();
-        INT_KEYS
-            .save(&mut store, (2.into(), 123456.into()), &5000)
-            .unwrap();
-
-        // let's try to iterate!
-        let all: StdResult<Vec<_>> = INT_KEYS
-            .prefix(1.into())
-=======
     fn range_triple_key() {
         let mut store = MockStorage::new();
 
@@ -374,7 +329,6 @@
         // let's try to iterate!
         let all: StdResult<Vec<_>> = TRIPLE
             .prefix((b"owner", 9u8.into()))
->>>>>>> b57edb7c
             .range(&store, None, None, Order::Ascending)
             .collect();
         let all = all.unwrap();
@@ -382,13 +336,8 @@
         assert_eq!(
             all,
             vec![
-<<<<<<< HEAD
-                (123456u64.to_be_bytes().to_vec(), 1000),
-                (123457u64.to_be_bytes().to_vec(), 3000)
-=======
                 (b"recipient".to_vec(), 1000),
                 (b"recipient2".to_vec(), 3000)
->>>>>>> b57edb7c
             ]
         );
     }
